/*
 * Copyright (C) 1995-2011 University of Karlsruhe.  All right reserved.
 *
 * This file is part of libFirm.
 *
 * This file may be distributed and/or modified under the terms of the
 * GNU General Public License version 2 as published by the Free Software
 * Foundation and appearing in the file LICENSE.GPL included in the
 * packaging of this file.
 *
 * Licensees holding valid libFirm Professional Edition licenses may use
 * this file in accordance with the libFirm Commercial License.
 * Agreement provided with the Software.
 *
 * This file is provided AS IS with NO WARRANTY OF ANY KIND, INCLUDING THE
 * WARRANTY OF DESIGN, MERCHANTABILITY AND FITNESS FOR A PARTICULAR
 * PURPOSE.
 */

/**
 * @file
 * @brief   emit assembler for a backend graph
 */
#include "config.h"

#include <limits.h>

#include "xmalloc.h"
#include "tv.h"
#include "iredges.h"
#include "debug.h"
#include "irgwalk.h"
#include "irprintf.h"
#include "irop_t.h"
#include "irargs_t.h"
#include "irprog.h"

#include "besched.h"
#include "begnuas.h"
#include "beblocksched.h"

#include "amd64_emitter.h"
#include "gen_amd64_emitter.h"
#include "gen_amd64_regalloc_if.h"
#include "amd64_nodes_attr.h"
#include "amd64_new_nodes.h"

#include "benode.h"

/*************************************************************
 *             _       _    __   _          _
 *            (_)     | |  / _| | |        | |
 *  _ __  _ __ _ _ __ | |_| |_  | |__   ___| |_ __   ___ _ __
 * | '_ \| '__| | '_ \| __|  _| | '_ \ / _ \ | '_ \ / _ \ '__|
 * | |_) | |  | | | | | |_| |   | | | |  __/ | |_) |  __/ |
 * | .__/|_|  |_|_| |_|\__|_|   |_| |_|\___|_| .__/ \___|_|
 * | |                                       | |
 * |_|                                       |_|
 *************************************************************/

void amd64_emit_register(const arch_register_t *reg)
{
	be_emit_char('%');
	be_emit_string(arch_register_get_name(reg));
}

void amd64_emit_immediate(const ir_node *node)
{
	const amd64_attr_t *attr = get_amd64_attr_const (node);
	be_emit_char('$');
	be_emit_irprintf("0x%X", attr->ext.imm_value);
}

void amd64_emit_fp_offset(const ir_node *node)
{
	const amd64_SymConst_attr_t *attr = get_amd64_SymConst_attr_const(node);
	if (attr->fp_offset)
		be_emit_irprintf("%d", attr->fp_offset);
}

void amd64_emit_source_register(const ir_node *node, int pos)
{
	amd64_emit_register(arch_get_irn_register_in(node, pos));
}

void amd64_emit_dest_register(const ir_node *node, int pos)
{
	amd64_emit_register(arch_get_irn_register_out(node, pos));
}

/**
 * Returns the target label for a control flow node.
 */
/*
static void amd64_emit_cfop_target(const ir_node *node)
{
	ir_node *block = get_irn_link(node);

	be_emit_irprintf("BLOCK_%ld", get_irn_node_nr(block));
}
*/

/***********************************************************************************
 *                  _          __                                             _
 *                 (_)        / _|                                           | |
 *  _ __ ___   __ _ _ _ __   | |_ _ __ __ _ _ __ ___   _____      _____  _ __| | __
 * | '_ ` _ \ / _` | | '_ \  |  _| '__/ _` | '_ ` _ \ / _ \ \ /\ / / _ \| '__| |/ /
 * | | | | | | (_| | | | | | | | | | | (_| | | | | | |  __/\ V  V / (_) | |  |   <
 * |_| |_| |_|\__,_|_|_| |_| |_| |_|  \__,_|_| |_| |_|\___| \_/\_/ \___/|_|  |_|\_\
 *
 ***********************************************************************************/

/**
 * Default emitter for anything that we don't want to generate code for.
 */
static void emit_nothing(const ir_node *node)
{
	(void) node;
}

/**
 * Emit a SymConst.
 */
static void emit_amd64_SymConst(const ir_node *irn)
{
	const amd64_SymConst_attr_t *attr = get_amd64_SymConst_attr_const(irn);
#if 0
	sym_or_tv_t key, *entry;
	unsigned label;

	key.u.id     = get_entity_ld_ident(attr->entity);
	key.is_ident = 1;
	key.label    = 0;
	entry = (sym_or_tv_t *)set_insert(sym_or_tv, &key, sizeof(key), hash_ptr(key.u.generic));
	if (entry->label == 0) {
		/* allocate a label */
		entry->label = get_unique_label();
	}
	label = entry->label;
#endif

	be_emit_cstring("\tmov $");
	be_gas_emit_entity(attr->entity);
	be_emit_cstring(", ");
	amd64_emit_dest_register(irn, 0);
	be_emit_finish_line_gas(irn);
}

/**
 * Emit a Conv.
 */
static void emit_amd64_Conv(const ir_node *irn)
{
	be_emit_cstring("\tmov ");
	amd64_emit_source_register(irn, 0);
	be_emit_cstring(", ");
	amd64_emit_dest_register(irn, 0);
	be_emit_finish_line_gas(irn);
}


/**
 * Returns the next block in a block schedule.
 */
static ir_node *sched_next_block(const ir_node *block)
{
    return (ir_node*)get_irn_link(block);
}

/**
 * Returns the target block for a control flow node.
 */
static ir_node *get_cfop_target_block(const ir_node *irn)
{
	return (ir_node*)get_irn_link(irn);
}

/**
 * Emit the target label for a control flow node.
 */
static void amd64_emit_cfop_target(const ir_node *irn)
{
	ir_node *block = get_cfop_target_block(irn);

	be_gas_emit_block_name(block);
}

/**
 * Emit a Jmp.
 */
static void emit_amd64_Jmp(const ir_node *node)
{
	ir_node *block, *next_block;

	/* for now, the code works for scheduled and non-schedules blocks */
	block = get_nodes_block(node);

	/* we have a block schedule */
	next_block = sched_next_block(block);
	if (get_cfop_target_block(node) != next_block) {
		be_emit_cstring("\tjmp ");
		amd64_emit_cfop_target(node);
	} else {
		if (be_options.verbose_asm) {
			be_emit_cstring("\t/* fallthrough to ");
			amd64_emit_cfop_target(node);
			be_emit_cstring(" */");
		}
	}
	be_emit_finish_line_gas(node);
}

/**
 * Emit a Compare with conditional branch.
 */
static void emit_amd64_Jcc(const ir_node *irn)
{
	const ir_edge_t      *edge;
	const ir_node        *proj_true  = NULL;
	const ir_node        *proj_false = NULL;
	const ir_node        *block;
	const ir_node        *next_block;
	const char           *suffix;
	const amd64_attr_t   *attr      = get_amd64_attr_const(irn);
	ir_relation           relation  = attr->ext.relation;
	ir_node              *op1       = get_irn_n(irn, 0);
	const amd64_attr_t   *cmp_attr  = get_amd64_attr_const(op1);
	bool                  is_signed = !cmp_attr->data.cmp_unsigned;

	assert(is_amd64_Cmp(op1));

	foreach_out_edge(irn, edge) {
		ir_node *proj = get_edge_src_irn(edge);
		long nr = get_Proj_proj(proj);
		if (nr == pn_Cond_true) {
			proj_true = proj;
		} else {
			proj_false = proj;
		}
	}

	if (cmp_attr->data.ins_permuted) {
		relation = get_inversed_relation(relation);
	}

	/* for now, the code works for scheduled and non-schedules blocks */
	block = get_nodes_block(irn);

	/* we have a block schedule */
	next_block = sched_next_block(block);

	assert(relation != ir_relation_false);
	assert(relation != ir_relation_true);

	if (get_cfop_target_block(proj_true) == next_block) {
		/* exchange both proj's so the second one can be omitted */
		const ir_node *t = proj_true;

		proj_true  = proj_false;
		proj_false = t;
		relation   = get_negated_relation(relation);
	}

	switch (relation & ir_relation_less_equal_greater) {
		case ir_relation_equal:              suffix = "e"; break;
		case ir_relation_less:               suffix = is_signed ? "l"  : "b"; break;
		case ir_relation_less_equal:         suffix = is_signed ? "le" : "be"; break;
		case ir_relation_greater:            suffix = is_signed ? "g"  : "a"; break;
		case ir_relation_greater_equal:      suffix = is_signed ? "ge" : "ae"; break;
		case ir_relation_less_greater:       suffix = "ne"; break;
		case ir_relation_less_equal_greater: suffix = "mp"; break;
		default: panic("Cmp has unsupported pnc");
	}

	/* emit the true proj */
	be_emit_irprintf("\tj%s ", suffix);
	amd64_emit_cfop_target(proj_true);
	be_emit_finish_line_gas(proj_true);

	if (get_cfop_target_block(proj_false) == next_block) {
		if (be_options.verbose_asm) {
			be_emit_cstring("\t/* fallthrough to ");
			amd64_emit_cfop_target(proj_false);
			be_emit_cstring(" */");
			be_emit_finish_line_gas(proj_false);
		}
	} else {
		be_emit_cstring("\tjmp ");
		amd64_emit_cfop_target(proj_false);
		be_emit_finish_line_gas(proj_false);
	}
}

/**
 * Emits code for a call.
 */
static void emit_be_Call(const ir_node *node)
{
	ir_entity *entity = be_Call_get_entity(node);

	/* %eax/%rax is used in AMD64 to pass the number of vector parameters for
	 * variable argument counts */
	if (get_method_variadicity (be_Call_get_type((ir_node *) node))) {
		/* But this still is a hack... */
		be_emit_cstring("\txor %rax, %rax");
		be_emit_finish_line_gas(node);
	}

	if (entity) {
		be_emit_cstring("\tcall ");
		be_gas_emit_entity (be_Call_get_entity(node));
		be_emit_finish_line_gas(node);
	} else {
		be_emit_pad_comment();
		be_emit_cstring("/* FIXME: call NULL entity?! */\n");
	}
}

/**
 * emit copy node
 */
static void emit_be_Copy(const ir_node *irn)
{
	ir_mode *mode = get_irn_mode(irn);

	if (arch_get_irn_register_in(irn, 0) == arch_get_irn_register_out(irn, 0)) {
		/* omitted Copy */
		return;
	}

	if (mode_is_float(mode)) {
		panic("emit_be_Copy: move not supported for FP");
	} else if (mode_is_data(mode)) {
		be_emit_cstring("\tmov ");
		amd64_emit_source_register(irn, 0);
		be_emit_cstring(", ");
		amd64_emit_dest_register(irn, 0);
		be_emit_finish_line_gas(irn);
	} else {
		panic("emit_be_Copy: move not supported for this mode");
	}
}

static void emit_be_Perm(const ir_node *node)
{
	const arch_register_t *in0, *in1;
	const arch_register_class_t *cls0, *cls1;

	in0 = arch_get_irn_register(get_irn_n(node, 0));
	in1 = arch_get_irn_register(get_irn_n(node, 1));

	cls0 = arch_register_get_class(in0);
	cls1 = arch_register_get_class(in1);

	assert(cls0 == cls1 && "Register class mismatch at Perm");

	be_emit_cstring("\txchg ");
	amd64_emit_register (in0);
	be_emit_cstring(", ");
	amd64_emit_register (in1);
	be_emit_finish_line_gas(node);

	if (cls0 != &amd64_reg_classes[CLASS_amd64_gp]) {
		panic("unexpected register class in be_Perm (%+F)", node);
	}
}

static void emit_amd64_FrameAddr(const ir_node *irn)
{
	const amd64_SymConst_attr_t *attr =
		(const amd64_SymConst_attr_t*) get_amd64_attr_const(irn);

	be_emit_cstring("\tmov ");
	amd64_emit_source_register(irn, 0);
	be_emit_cstring(", ");
	amd64_emit_dest_register(irn, 0);
	be_emit_finish_line_gas(irn);

	be_emit_cstring("\tadd ");
	be_emit_irprintf("$0x%X", attr->fp_offset);
	be_emit_cstring(", ");
	amd64_emit_dest_register(irn, 0);
	be_emit_finish_line_gas(irn);
}

/**
 * Emits code to increase stack pointer.
 */
static void emit_be_IncSP(const ir_node *node)
{
	int offs = be_get_IncSP_offset(node);

	if (offs == 0)
		return;

	if (offs > 0) {
		be_emit_irprintf("\tsub ");
		be_emit_irprintf("$%u, ", offs);
		amd64_emit_dest_register(node, 0);
		be_emit_finish_line_gas(node);
	} else {
		be_emit_irprintf("\tadd ");
		be_emit_irprintf("$%u, ", -offs);
		amd64_emit_dest_register(node, 0);
		be_emit_finish_line_gas(node);
	}
}

/**
 * Emits code for a return.
 */
static void emit_be_Return(const ir_node *node)
{
	be_emit_cstring("\tret");
	be_emit_finish_line_gas(node);
}


static void emit_amd64_binop_op(const ir_node *irn, int second_op)
{
	if (irn->op == op_amd64_Add) {
		be_emit_cstring("\tadd ");
		amd64_emit_source_register(irn, second_op);
		be_emit_cstring(", ");
		amd64_emit_dest_register(irn, 0);
		be_emit_finish_line_gas(irn);
	} else if (irn->op == op_amd64_Sub) {
		be_emit_cstring("\tneg ");
		amd64_emit_source_register(irn, second_op);
		be_emit_finish_line_gas(irn);
		be_emit_cstring("\tadd ");
		amd64_emit_source_register(irn, second_op);
		be_emit_cstring(", ");
		amd64_emit_dest_register(irn, 0);
		be_emit_finish_line_gas(irn);
		be_emit_cstring("\tneg ");
		amd64_emit_source_register(irn, second_op);
		be_emit_finish_line_gas(irn);
	}

}

/**
 * Emits an arithmetic operation that handles arbitraty input registers.
 */
static void emit_amd64_binop(const ir_node *irn)
{
	const arch_register_t *reg_s1 = arch_get_irn_register_in(irn, 0);
	const arch_register_t *reg_s2 = arch_get_irn_register_in(irn, 1);
	const arch_register_t *reg_d1 = arch_get_irn_register_out(irn, 0);

	int second_op = 0;

	if (reg_d1 != reg_s1 && reg_d1 != reg_s2) {
		be_emit_cstring("\tmov ");
		amd64_emit_register(reg_s1);
		be_emit_cstring(", ");
		amd64_emit_register(reg_d1);
		be_emit_finish_line_gas(irn);
		second_op = 1;

	} else if (reg_d1 == reg_s2 && reg_d1 != reg_s1) {
		second_op = 0;

	}

	emit_amd64_binop_op(irn, second_op);
}

/**
 * The type of a emitter function.
 */
typedef void (emit_func)(const ir_node *irn);

/**
 * Set a node emitter. Make it a bit more type safe.
 */
static inline void set_emitter(ir_op *op, emit_func arm_emit_node)
{
	op->ops.generic = (op_func)arm_emit_node;
}

/**
 * Enters the emitter functions for handled nodes into the generic
 * pointer of an opcode.
 */
static void amd64_register_emitters(void)
{
	/* first clear the generic function pointer for all ops */
	ir_clear_opcodes_generic_func();

	/* register all emitter functions defined in spec */
	amd64_register_spec_emitters();

	set_emitter(op_amd64_SymConst,   emit_amd64_SymConst);
	set_emitter(op_amd64_Jmp,        emit_amd64_Jmp);
	set_emitter(op_amd64_Jcc,        emit_amd64_Jcc);
	set_emitter(op_amd64_Conv,       emit_amd64_Conv);
	set_emitter(op_amd64_FrameAddr,  emit_amd64_FrameAddr);
	set_emitter(op_be_Return,        emit_be_Return);
	set_emitter(op_be_Call,          emit_be_Call);
	set_emitter(op_be_Copy,          emit_be_Copy);
	set_emitter(op_be_IncSP,         emit_be_IncSP);
	set_emitter(op_be_Perm,          emit_be_Perm);

	set_emitter(op_amd64_Add,        emit_amd64_binop);
	set_emitter(op_amd64_Sub,        emit_amd64_binop);

	set_emitter(op_be_Start,         emit_nothing);
	set_emitter(op_be_Keep,          emit_nothing);
	set_emitter(op_Phi,              emit_nothing);
}

typedef void (*emit_func_ptr) (const ir_node *);

/**
 * Emits code for a node.
 */
static void amd64_emit_node(const ir_node *node)
{
	ir_op               *op       = get_irn_op(node);

	if (op->ops.generic) {
		emit_func_ptr func = (emit_func_ptr) op->ops.generic;
		(*func) (node);
	} else {
		ir_fprintf(stderr, "No emitter for node %+F\n", node);
	}
}

/**
 * Walks over the nodes in a block connected by scheduling edges
 * and emits code for each node.
 */
static void amd64_gen_block(ir_node *block, void *data)
{
	ir_node *node;
	(void) data;

	if (! is_Block(block))
		return;

<<<<<<< HEAD
	be_gas_begin_block(block, false);
=======
	be_gas_begin_block(block, true);
>>>>>>> aa8272cd

	sched_foreach(block, node) {
		amd64_emit_node(node);
	}
}


/**
 * Sets labels for control flow nodes (jump target)
 * TODO: Jump optimization
 */
static void amd64_gen_labels(ir_node *block, void *env)
{
	ir_node *pred;
	int n = get_Block_n_cfgpreds(block);
	(void) env;

	for (n--; n >= 0; n--) {
		pred = get_Block_cfgpred(block, n);
		set_irn_link(pred, block);
	}
}

/**
 * Main driver
 */
void amd64_gen_routine(ir_graph *irg)
{
	ir_entity *entity = get_irg_entity(irg);
	ir_node  **blk_sched;
	size_t i, n;

	/* register all emitter functions */
	amd64_register_emitters();

	blk_sched = be_create_block_schedule(irg);

	be_gas_emit_function_prolog(entity, 4, NULL);

	irg_block_walk_graph(irg, amd64_gen_labels, NULL, NULL);

	n = ARR_LEN(blk_sched);
	for (i = 0; i < n; i++) {
		ir_node *block = blk_sched[i];
		ir_node *next  = (i + 1) < n ? blk_sched[i+1] : NULL;

		set_irn_link(block, next);
	}

	for (i = 0; i < n; ++i) {
		ir_node *block = blk_sched[i];

		amd64_gen_block(block, 0);
	}

	be_gas_emit_function_epilog(entity);
}<|MERGE_RESOLUTION|>--- conflicted
+++ resolved
@@ -540,11 +540,7 @@
 	if (! is_Block(block))
 		return;
 
-<<<<<<< HEAD
-	be_gas_begin_block(block, false);
-=======
 	be_gas_begin_block(block, true);
->>>>>>> aa8272cd
 
 	sched_foreach(block, node) {
 		amd64_emit_node(node);
