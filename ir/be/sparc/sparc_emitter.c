--- conflicted
+++ resolved
@@ -755,7 +755,6 @@
 	be_emit_finish_line_gas(irn);
 }
 
-<<<<<<< HEAD
 /**
  * Emit code for Perm node
  */
@@ -765,14 +764,9 @@
 	emit_be_Perm_xor(irn);
 }
 
-/* The stack pointer must always be 8 bytes aligned, so get the next bigger
- * integer that's evenly divisible by 8. */
-static unsigned get_aligned_sp_change(int memperm_arity)
-=======
 /* The stack pointer must always be SPARC_STACK_ALIGNMENT bytes aligned, so get
  * the next bigger integer that's evenly divisible by it. */
 static unsigned get_aligned_sp_change(const unsigned num_regs)
->>>>>>> 5cef66b8
 {
 	const unsigned bytes = num_regs * SPARC_REGISTER_SIZE;
 	return round_up2(bytes, SPARC_STACK_ALIGNMENT);
